--- conflicted
+++ resolved
@@ -80,16 +80,14 @@
 // Timeout value for remote TCP connection
 var TCPtimeout time.Duration
 
-<<<<<<< HEAD
 // profiling bool value to enable disable http endpoint for profiling
 var profiling bool
 
 // profilingBind string value for pprof http host:port data
 var profilingBind string
-=======
+
 // maxprocs int value to set GOMAXPROCS
 var maxprocs int
->>>>>>> 51ee1e7a
 
 // sockBufferMaxSize() returns the maximum size that the UDP receive buffer
 // in the kernel can be set to.  In bytes.
@@ -428,11 +426,9 @@
 	flag.StringVar(&prefix, "prefix", "statsrelay", "The prefix to use with self generated stats")
 	flag.StringVar(&metricsPrefix, "metrics-prefix", "", "The prefix to use with metrics passed through statsrelay")
 
-<<<<<<< HEAD
 	flag.StringVar(&metricTags, "metrics-tags", "", "Comma separated tags for each relayed metric. Example: foo:bar,test,test2:bar")
-=======
+
 	flag.IntVar(&maxprocs, "maxprocs", 0, "Set GOMAXPROCS in runtime. If not defined then Golang defaults.")
->>>>>>> 51ee1e7a
 
 	flag.BoolVar(&verbose, "verbose", false, "Verbose output")
 	flag.BoolVar(&verbose, "v", false, "Verbose output")
@@ -459,16 +455,14 @@
 		log.Fatalf("One or more host specifications are needed to locate statsd daemons.\n")
 	}
 
-<<<<<<< HEAD
 	if profiling {
 		go func() {
 			log.Println(http.ListenAndServe(profilingBind, nil))
 		}()
-=======
+
 	if maxprocs != 0 {
 		log.Printf("Using GOMAXPROCS %d", maxprocs)
 		runtime.GOMAXPROCS(maxprocs)
->>>>>>> 51ee1e7a
 	}
 
 	for _, v := range flag.Args() {
